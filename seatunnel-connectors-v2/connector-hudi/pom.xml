<?xml version="1.0" encoding="UTF-8"?>
<!--

    Licensed to the Apache Software Foundation (ASF) under one or more
    contributor license agreements.  See the NOTICE file distributed with
    this work for additional information regarding copyright ownership.
    The ASF licenses this file to You under the Apache License, Version 2.0
    (the "License"); you may not use this file except in compliance with
    the License.  You may obtain a copy of the License at

       http://www.apache.org/licenses/LICENSE-2.0

    Unless required by applicable law or agreed to in writing, software
    distributed under the License is distributed on an "AS IS" BASIS,
    WITHOUT WARRANTIES OR CONDITIONS OF ANY KIND, either express or implied.
    See the License for the specific language governing permissions and
    limitations under the License.

-->
<project xmlns="http://maven.apache.org/POM/4.0.0"
         xmlns:xsi="http://www.w3.org/2001/XMLSchema-instance"
         xsi:schemaLocation="http://maven.apache.org/POM/4.0.0 http://maven.apache.org/xsd/maven-4.0.0.xsd">
    <parent>
        <artifactId>seatunnel-connectors-v2</artifactId>
        <groupId>org.apache.seatunnel</groupId>
        <version>${revision}</version>
    </parent>
    <modelVersion>4.0.0</modelVersion>

    <artifactId>connector-hudi</artifactId>
    <properties>
        <hive.exec.version>2.3.9</hive.exec.version>
        <hudi.version>0.11.1</hudi.version>
        <commons.lang3.version>3.4</commons.lang3.version>
    </properties>

    <dependencies>

        <dependency>
            <groupId>org.apache.hive</groupId>
            <artifactId>hive-exec</artifactId>
<<<<<<< HEAD
            <scope>provided</scope>
        </dependency>

        <dependency>
            <groupId>org.apache.seatunnel</groupId>
            <artifactId>seatunnel-api</artifactId>
            <version>${project.version}</version>
=======
            <version>${hive.exec.version}</version>
            <scope>provided</scope>
            <exclusions>
                <exclusion>
                    <groupId>org.pentaho</groupId>
                    <artifactId>pentaho-aggdesigner-algorithm</artifactId>
                </exclusion>
                <exclusion>
                    <groupId>javax.servlet</groupId>
                    <artifactId>servlet-api</artifactId>
                </exclusion>
                <exclusion>
                    <groupId>org.apache.logging.log4j</groupId>
                    <artifactId>log4j-1.2-api</artifactId>
                </exclusion>
                <exclusion>
                    <groupId>org.apache.logging.log4j</groupId>
                    <artifactId>log4j-web</artifactId>
                </exclusion>
                <exclusion>
                    <groupId>com.fasterxml.jackson.core</groupId>
                    <artifactId>*</artifactId>
                </exclusion>
                <exclusion>
                    <groupId>org.apapche.hadoop</groupId>
                    <artifactId>*</artifactId>
                </exclusion>
                <exclusion>
                    <groupId>com.github.joshelser</groupId>
                    <artifactId>dropwizard-metrics-hadoop-metrics2-reporter</artifactId>
                </exclusion>
                <exclusion>
                    <groupId>org.apache.logging.log4j</groupId>
                    <artifactId>*</artifactId>
                </exclusion>
                <exclusion>
                    <groupId>org.apache.zookeeper</groupId>
                    <artifactId>zookeeper</artifactId>
                </exclusion>
                <exclusion>
                    <groupId>org.apache.hadoop</groupId>
                    <artifactId>hadoop-yarn-server-resourcemanager</artifactId>
                </exclusion>
                <exclusion>
                    <groupId>org.apache.hadoop</groupId>
                    <artifactId>hadoop-hdfs</artifactId>
                </exclusion>
            </exclusions>
>>>>>>> 0b5a2852
        </dependency>

        <dependency>
            <groupId>org.apache.hudi</groupId>
            <artifactId>hudi-hadoop-mr-bundle</artifactId>
            <version>${hudi.version}</version>
        </dependency>

        <dependency>
            <groupId>org.apache.commons</groupId>
            <artifactId>commons-lang3</artifactId>
            <version>${commons.lang3.version}</version>
        </dependency>
    </dependencies>
</project><|MERGE_RESOLUTION|>--- conflicted
+++ resolved
@@ -39,15 +39,6 @@
         <dependency>
             <groupId>org.apache.hive</groupId>
             <artifactId>hive-exec</artifactId>
-<<<<<<< HEAD
-            <scope>provided</scope>
-        </dependency>
-
-        <dependency>
-            <groupId>org.apache.seatunnel</groupId>
-            <artifactId>seatunnel-api</artifactId>
-            <version>${project.version}</version>
-=======
             <version>${hive.exec.version}</version>
             <scope>provided</scope>
             <exclusions>
@@ -96,7 +87,6 @@
                     <artifactId>hadoop-hdfs</artifactId>
                 </exclusion>
             </exclusions>
->>>>>>> 0b5a2852
         </dependency>
 
         <dependency>
