<!--

    Licensed to the Apache Software Foundation (ASF) under one or more
    contributor license agreements.  See the NOTICE file distributed with
    this work for additional information regarding copyright ownership.
    The ASF licenses this file to You under the Apache License, Version 2.0
    (the "License"); you may not use this file except in compliance with
    the License.  You may obtain a copy of the License at

       http://www.apache.org/licenses/LICENSE-2.0

    Unless required by applicable law or agreed to in writing, software
    distributed under the License is distributed on an "AS IS" BASIS,
    WITHOUT WARRANTIES OR CONDITIONS OF ANY KIND, either express or implied.
    See the License for the specific language governing permissions and
    limitations under the License.

-->
<assembly xmlns="http://maven.apache.org/ASSEMBLY/2.1.0"
          xmlns:xsi="http://www.w3.org/2001/XMLSchema-instance"
          xsi:schemaLocation="http://maven.apache.org/ASSEMBLY/2.1.0 http://maven.apache.org/xsd/assembly-2.1.0.xsd">
    <id>bin</id>
    <formats>
        <format>tar.gz</format>
    </formats>
    <includeBaseDirectory>true</includeBaseDirectory>
    <fileSets>
        <fileSet>
            <directory>../</directory>

            <excludes>
                <exclude>**/target/**</exclude>
                <exclude>**/.classpath</exclude>
                <exclude>**/.project</exclude>
                <exclude>**/.settings/**</exclude>
                <exclude>lib/**</exclude>
            </excludes>

            <includes>
                <include>README.md</include>
                <include>bin/**</include>
                <include>config/**</include>
                <include>plugins/**</include>
            </includes>
        </fileSet>

        <!-- ============ Starter Bin ============  -->
        <fileSet>
            <directory>../seatunnel-core/seatunnel-core-flink/src/main/bin</directory>
            <outputDirectory>/bin</outputDirectory>
            <fileMode>0755</fileMode>
        </fileSet>
        <fileSet>
            <directory>../seatunnel-core/seatunnel-core-flink-sql/src/main/bin</directory>
            <outputDirectory>/bin</outputDirectory>
            <fileMode>0755</fileMode>
        </fileSet>
        <fileSet>
            <directory>../seatunnel-core/seatunnel-core-spark/src/main/bin</directory>
            <outputDirectory>/bin</outputDirectory>
            <fileMode>0755</fileMode>
        </fileSet>
        <fileSet>
            <directory>../seatunnel-core/seatunnel-flink-starter/src/main/bin</directory>
            <outputDirectory>/bin</outputDirectory>
            <fileMode>0755</fileMode>
        </fileSet>
        <fileSet>
            <directory>../seatunnel-core/seatunnel-spark-starter/src/main/bin</directory>
            <outputDirectory>/bin</outputDirectory>
            <fileMode>0755</fileMode>
        </fileSet>

        <fileSet>
            <directory>${project.build.directory}/bin</directory>
            <outputDirectory>/bin</outputDirectory>
            <includes>
                <include>*</include>
            </includes>
            <fileMode>0755</fileMode>
        </fileSet>
<<<<<<< HEAD
        <!-- seatunnel engine -->
        <fileSet>
            <directory>../seatunnel-core/seatunnel-starter/src/main/bin</directory>
            <outputDirectory>/bin</outputDirectory>
            <fileMode>0755</fileMode>
        </fileSet>
        <fileSet>
            <directory>../seatunnel-core/seatunnel-starter/target</directory>
            <includes>
                <include>seatunnel-starter*.jar</include>
            </includes>
            <excludes>
                <exclude>%regex[.*((javadoc)|(sources))\.jar]</exclude>
            </excludes>
            <outputDirectory>/lib</outputDirectory>
        </fileSet>
        <!-- connectors -->
=======
        <!--Licenses And NOTICE-->
>>>>>>> 0b5a2852
        <fileSet>
            <directory>release-docs</directory>
            <outputDirectory>.</outputDirectory>
        </fileSet>
        <!-- DISCLAIMER -->
        <fileSet>
            <directory>${basedir}/.././</directory>
            <includes>
                <include>DISCLAIMER</include>
            </includes>
            <outputDirectory>.</outputDirectory>
        </fileSet>
    </fileSets>

    <files>
        <file>
            <source>../plugin-mapping.properties</source>
            <outputDirectory>/connectors</outputDirectory>
        </file>
    </files>
    <dependencySets>
        <!-- ============ Starter Jars ============  -->
        <dependencySet>
            <useProjectArtifact>false</useProjectArtifact>
            <useTransitiveDependencies>true</useTransitiveDependencies>
            <unpack>false</unpack>
            <includes>
                <!-- Flink V2 starter -->
                <include>org.apache.seatunnel:seatunnel-flink-starter:jar</include>
                <!-- Spark V2 starter -->
                <include>org.apache.seatunnel:seatunnel-spark-starter:jar</include>
                <!-- Flink starter -->
                <include>org.apache.seatunnel:seatunnel-core-flink:jar</include>
                <!-- Flink SQL starter -->
                <include>org.apache.seatunnel:seatunnel-core-flink-sql:jar</include>
                <!-- Spark starter -->
                <include>org.apache.seatunnel:seatunnel-core-spark:jar</include>
            </includes>
            <outputFileNameMapping>${artifact.file.name}</outputFileNameMapping>
            <outputDirectory>/lib</outputDirectory>
            <scope>provided</scope>
        </dependencySet>

        <!-- ============ Connectors Jars ============  -->
        <!-- SeaTunnel connectors -->
        <dependencySet>
            <useProjectArtifact>false</useProjectArtifact>
            <useTransitiveDependencies>true</useTransitiveDependencies>
            <unpack>false</unpack>
            <includes>
                <include>org.apache.seatunnel:connector-*:jar</include>
            </includes>
            <excludes>
                <exclude>org.apache.seatunnel:connector-common</exclude>
                <!-- Don't exclude connector-http-base, because it contains SPI files -->
                <exclude>org.apache.seatunnel:connector-file-base</exclude>
            </excludes>
            <outputDirectory>/connectors/seatunnel</outputDirectory>
            <scope>provided</scope>
        </dependencySet>
        <!-- Flink connectors -->
        <dependencySet>
            <useProjectArtifact>false</useProjectArtifact>
            <useTransitiveDependencies>true</useTransitiveDependencies>
            <unpack>false</unpack>
            <includes>
                <include>org.apache.seatunnel:seatunnel-connector-flink-*:jar</include>
            </includes>
            <outputDirectory>/connectors/flink</outputDirectory>
            <scope>provided</scope>
        </dependencySet>
        <!-- Flink SQL connectors -->
        <dependencySet>
            <useProjectArtifact>false</useProjectArtifact>
            <useTransitiveDependencies>true</useTransitiveDependencies>
            <unpack>false</unpack>
            <includes>
                <include>org.apache.seatunnel:flink-sql-connector-*:jar</include>
            </includes>
            <outputDirectory>/connectors/flink-sql</outputDirectory>
            <scope>provided</scope>
        </dependencySet>
        <!-- Spark connectors -->
        <dependencySet>
            <useProjectArtifact>false</useProjectArtifact>
            <useTransitiveDependencies>true</useTransitiveDependencies>
            <unpack>false</unpack>
            <includes>
                <include>org.apache.seatunnel:seatunnel-connector-spark-*:jar</include>
            </includes>
            <outputDirectory>/connectors/spark</outputDirectory>
            <scope>provided</scope>
        </dependencySet>
    </dependencySets>
</assembly><|MERGE_RESOLUTION|>--- conflicted
+++ resolved
@@ -79,27 +79,7 @@
             </includes>
             <fileMode>0755</fileMode>
         </fileSet>
-<<<<<<< HEAD
-        <!-- seatunnel engine -->
-        <fileSet>
-            <directory>../seatunnel-core/seatunnel-starter/src/main/bin</directory>
-            <outputDirectory>/bin</outputDirectory>
-            <fileMode>0755</fileMode>
-        </fileSet>
-        <fileSet>
-            <directory>../seatunnel-core/seatunnel-starter/target</directory>
-            <includes>
-                <include>seatunnel-starter*.jar</include>
-            </includes>
-            <excludes>
-                <exclude>%regex[.*((javadoc)|(sources))\.jar]</exclude>
-            </excludes>
-            <outputDirectory>/lib</outputDirectory>
-        </fileSet>
-        <!-- connectors -->
-=======
         <!--Licenses And NOTICE-->
->>>>>>> 0b5a2852
         <fileSet>
             <directory>release-docs</directory>
             <outputDirectory>.</outputDirectory>
@@ -137,6 +117,8 @@
                 <include>org.apache.seatunnel:seatunnel-core-flink-sql:jar</include>
                 <!-- Spark starter -->
                 <include>org.apache.seatunnel:seatunnel-core-spark:jar</include>
+                <!-- SeaTunnel Engine starter -->
+                <include>org.apache.seatunnel:seatunnel-starter:jar</include>
             </includes>
             <outputFileNameMapping>${artifact.file.name}</outputFileNameMapping>
             <outputDirectory>/lib</outputDirectory>
