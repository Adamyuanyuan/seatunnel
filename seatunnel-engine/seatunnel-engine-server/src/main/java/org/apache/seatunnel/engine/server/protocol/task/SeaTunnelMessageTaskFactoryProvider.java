--- conflicted
+++ resolved
@@ -88,12 +88,9 @@
                 SeaTunnelSavePointJobCodec.REQUEST_MESSAGE_TYPE,
                 (clientMessage, connection) ->
                         new SavePointJobTask(clientMessage, node, connection));
-<<<<<<< HEAD
-=======
         factories.put(
                 SeaTunnelGetClusterHealthMetricsCodec.REQUEST_MESSAGE_TYPE,
                 (clientMessage, connection) ->
                         new GetClusterHealthMetricsTask(clientMessage, node, connection));
->>>>>>> e567203f
     }
 }