package io.github.interestinglab.waterdrop

import io.github.interestinglab.waterdrop.common.config.ConfigRuntimeException
import io.github.interestinglab.waterdrop.config.{ConfigBuilder, _}
import org.apache.commons.lang3.exception.ExceptionUtils
import org.apache.hadoop.fs.Path

import scala.collection.JavaConverters._
import io.github.interestinglab.waterdrop.plugin.Plugin
import io.github.interestinglab.waterdrop.utils.AsciiArtUtils

import scala.util.{Failure, Success, Try}

object Waterdrop {

  def main(args: Array[String]) {

    CommandLineUtils.sparkParser.parse(args, CommandLineArgs()) match {
      case Some(cmdArgs) => {
        Common.setDeployMode(cmdArgs.deployMode)
        val configFilePath = getConfigFilePath(cmdArgs)

        cmdArgs.testConfig match {
          case true => {
            new ConfigBuilder(configFilePath).checkConfig
            println("config OK !")
          }
          case false => {
            Try(entrypoint(configFilePath)) match {
              case Success(_) => {}
              case Failure(exception) => {
                exception match {
                  case e: ConfigRuntimeException => showConfigError(e)
                  case e: Exception => showFatalError(e)
                }
              }
            }
          }
        }
      }
      case None =>
      // CommandLineUtils.sparkParser.showUsageAsError()
      // CommandLineUtils.sparkParser.terminate(Right(()))
    }
  }

  private[waterdrop] def getConfigFilePath(cmdArgs: CommandLineArgs, engine: String = "spark"): String = {
    engine match {
      case "flink" => cmdArgs.configFile
      case "spark" => {
        Common.getDeployMode match {
          case Some(m) => {
            if (m.equals("cluster")) {
              // only keep filename in cluster mode
              new Path(cmdArgs.configFile).getName
            } else {
              cmdArgs.configFile
            }
          }
        }
      }
    }

  }

  private def entrypoint(configFile: String): Unit = {

    val configBuilder = new ConfigBuilder(configFile, "spark")
    val (sources, isStreaming) = configBuilder.createSources
    val transforms = configBuilder.createTransforms
    val sinks = configBuilder.createSinks

<<<<<<< HEAD
    val (runtimeEnv, execution) = configBuilder.createExecution(isStreaming)
=======
>>>>>>> b7c89ee5

    val (runtimeEnv, execution) = configBuilder.createExecution(isStreaming)

    prepare(sources, transforms, sinks)

    showWaterdropAsciiLogo()

    execution.start(sources.asJava, transforms.asJava, sinks.asJava);

  }

  private[waterdrop] def showWaterdropAsciiLogo(): Unit = {
    AsciiArtUtils.printAsciiArt("Waterdrop")
  }


  private[waterdrop] def prepare(plugins: scala.List[Plugin]*): Unit = {
    for (pluginList <- plugins) {
      for (p <- pluginList) {
        p.prepare()
      }
    }
  }

  private[waterdrop] def showConfigError(throwable: Throwable): Unit = {
    println(
      "\n\n===============================================================================\n\n")
    val errorMsg = throwable.getMessage
    println("Config Error:\n")
    println("Reason: " + errorMsg + "\n")
    println(
      "\n===============================================================================\n\n\n")
  }

  private[waterdrop] def showFatalError(throwable: Throwable): Unit = {
    println(
      "\n\n===============================================================================\n\n")
    val errorMsg = throwable.getMessage
    println("Fatal Error, \n")
    println(
      "Please contact garygaowork@gmail.com or issue a bug in https://github.com/InterestingLab/waterdrop/issues\n")
    println("Reason: " + errorMsg + "\n")
    println("Exception StackTrace: " + ExceptionUtils.getStackTrace(throwable))
    println(
      "\n===============================================================================\n\n\n")
  }

}<|MERGE_RESOLUTION|>--- conflicted
+++ resolved
@@ -13,12 +13,13 @@
 
 object Waterdrop {
 
+  val engine = "spark"
   def main(args: Array[String]) {
 
     CommandLineUtils.sparkParser.parse(args, CommandLineArgs()) match {
       case Some(cmdArgs) => {
         Common.setDeployMode(cmdArgs.deployMode)
-        val configFilePath = getConfigFilePath(cmdArgs)
+        val configFilePath = getConfigFilePath(cmdArgs,engine)
 
         cmdArgs.testConfig match {
           case true => {
@@ -26,7 +27,7 @@
             println("config OK !")
           }
           case false => {
-            Try(entrypoint(configFilePath)) match {
+            Try(entrypoint(configFilePath,engine)) match {
               case Success(_) => {}
               case Failure(exception) => {
                 exception match {
@@ -44,7 +45,7 @@
     }
   }
 
-  private[waterdrop] def getConfigFilePath(cmdArgs: CommandLineArgs, engine: String = "spark"): String = {
+  private[waterdrop] def getConfigFilePath(cmdArgs: CommandLineArgs, engine: String): String = {
     engine match {
       case "flink" => cmdArgs.configFile
       case "spark" => {
@@ -63,26 +64,16 @@
 
   }
 
-  private def entrypoint(configFile: String): Unit = {
+  private[waterdrop] def entrypoint(configFile: String,engine: String): Unit = {
 
-    val configBuilder = new ConfigBuilder(configFile, "spark")
+    val configBuilder = new ConfigBuilder(configFile, engine)
     val (sources, isStreaming) = configBuilder.createSources
     val transforms = configBuilder.createTransforms
     val sinks = configBuilder.createSinks
-
-<<<<<<< HEAD
-    val (runtimeEnv, execution) = configBuilder.createExecution(isStreaming)
-=======
->>>>>>> b7c89ee5
-
-    val (runtimeEnv, execution) = configBuilder.createExecution(isStreaming)
-
+    val  execution = configBuilder.createExecution(isStreaming)
     prepare(sources, transforms, sinks)
-
     showWaterdropAsciiLogo()
-
     execution.start(sources.asJava, transforms.asJava, sinks.asJava);
-
   }
 
   private[waterdrop] def showWaterdropAsciiLogo(): Unit = {
